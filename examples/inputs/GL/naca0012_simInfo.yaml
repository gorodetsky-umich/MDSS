--- conflicted
+++ resolved
@@ -13,21 +13,13 @@
   cases:
   - name: NACA0012
     problem: Aero
-<<<<<<< HEAD
     meshes_folder_path: ./grids/
-=======
-    meshes_folder_path: ../../grids/
->>>>>>> f2250df7
     mesh_files:
     - naca0012_L0.cgns
     geometry_info:
       chordRef: 1.0
       areaRef: 1.0
     aero_options:
-<<<<<<< HEAD
-    aero_options:
-=======
->>>>>>> f2250df7
       useANKSolver: true
       nSubiterTurb: 20
       useNKSolver: false
@@ -44,8 +36,4 @@
       reynolds: 1000000.0
       mach: 0.7
       T: 298.0
-<<<<<<< HEAD
-      exp_data: ./exp_data/naca0012.txt
-=======
-      exp_data: ../../exp_data/naca0012.txt
->>>>>>> f2250df7
+      exp_data: ./exp_data/naca0012.txt