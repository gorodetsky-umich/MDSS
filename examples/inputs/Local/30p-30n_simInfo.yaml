--- conflicted
+++ resolved
@@ -6,11 +6,7 @@
   cases:
   - name: 30p-30n
     problem: Aero
-<<<<<<< HEAD
     meshes_folder_path: ./grids
-=======
-    meshes_folder_path: ../../grids
->>>>>>> f2250df7
     mesh_files:
     - 30p-30n_overset_L0.cgns
     - 30p-30n_overset_L1.cgns
@@ -37,4 +33,5 @@
       reynolds: 9000000.0
       mach: 0.2
       T: 298.0
+      exp_data: ../../exp_data/30p-30n.txt
       exp_data: ../../exp_data/30p-30n.txt