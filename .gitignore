output/
**/__pycache__/
/build/
/docs/build/
*.egg-info/
# mkdocs documentation
/site
<<<<<<< HEAD
/old_docs
mkdocs.yml
*make.bat
# Ignore CPython extension build artifacts
*.cpython-*.so
*.cpython-*.pyd
*.cpython-*.pyc
=======
>>>>>>> f2250df7

# Ignore CPython extension build artifacts
*.cpython-*.so
*.cpython-*.pyd
*.cpython-*.pyc
<|MERGE_RESOLUTION|>--- conflicted
+++ resolved
@@ -5,7 +5,6 @@
 *.egg-info/
 # mkdocs documentation
 /site
-<<<<<<< HEAD
 /old_docs
 mkdocs.yml
 *make.bat
@@ -13,10 +12,13 @@
 *.cpython-*.so
 *.cpython-*.pyd
 *.cpython-*.pyc
-=======
->>>>>>> f2250df7
 
 # Ignore CPython extension build artifacts
 *.cpython-*.so
 *.cpython-*.pyd
 *.cpython-*.pyc
+
+# Ignore CPython extension build artifacts
+*.cpython-*.so
+*.cpython-*.pyd
+*.cpython-*.pyc
