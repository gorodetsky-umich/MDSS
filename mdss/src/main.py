--- conflicted
+++ resolved
@@ -36,6 +36,11 @@
     -------
     **run()**
         Helps to execute the simulation on either a local machine or an HPC.
+    
+    Methods
+    -------
+    **run()**
+        Helps to execute the simulation on either a local machine or an HPC.
     """
 
     def __init__(self, info_file):
@@ -88,19 +93,13 @@
 
     This class provides functionality to visualize and compare aerodynamic performance data
     such as Lift Coefficient (C<sub>L</sub>) and Drag Coefficient (C<sub>D</sub>) against Angle of Attack (Alpha),
-<<<<<<< HEAD
-    such as Lift Coefficient (C<sub>L</sub>) and Drag Coefficient (C<sub>D</sub>) against Angle of Attack (Alpha),
-=======
->>>>>>> f2250df7
     based on the simulation configuration provided via a YAML file.
 
     Inputs
     ------
     - **out_dir**: str  
-<<<<<<< HEAD
     - **out_dir**: str  
-        Path to the output directory. The output directory should contain the final out file from the simulation.
-=======
+    - **out_dir**: str  
         Path to the output directory. The output directory should contain the final out file from the simulation.
 
     Methods
@@ -122,7 +121,6 @@
 
     - **_get_marker_style(idx)**  
         Returns a marker style based on the index, used to distinguish between scenarios visually.
->>>>>>> f2250df7
     """
 
     def __init__(self, out_dir: str, plot_options: dict={}):
@@ -146,19 +144,19 @@
 
         This method loops through all hierarchies, cases, and scenarios in the simulation output,
         and generates side-by-side plots of C<sub>L</sub> and C<sub>D</sub> versus Angle of Attack (Alpha) for each case.
-<<<<<<< HEAD
-        and generates side-by-side plots of C<sub>L</sub> and C<sub>D</sub> versus Angle of Attack (Alpha) for each case.
-=======
->>>>>>> f2250df7
         Each scenario is plotted using a distinct marker, and each mesh refinement level is plotted using a different color.
         Experimental data, if provided, is overlaid for validation.
 
+        Outputs
         Outputs
         --------
         - *PNG File*:
             A comparison plot showing C<sub>L</sub> and C<sub>D</sub> vs Alpha for all scenarios and refinement levels of a case.  
+        - *PNG File*:
+            A comparison plot showing C<sub>L</sub> and C<sub>D</sub> vs Alpha for all scenarios and refinement levels of a case.  
             The file is saved in the scenario output directory for each case using the case name.
 
+        Notes
         Notes
         ------
         - Experimental data is optional. If not provided, only simulation data is plotted.
@@ -175,21 +173,15 @@
                 colors = self.plot_options.colors
                 if not colors:  # Checks if the list is empty
                     colors = niceplots.get_colors_list()
-<<<<<<< HEAD
                 colors = self.plot_options.colors
                 if not colors:  # Checks if the list is empty
                     colors = niceplots.get_colors_list()
-=======
->>>>>>> f2250df7
                 for scenario, scenario_info in enumerate(case_info['scenarios']): # loop for scenarios that may present
                     scenario_out_dir = scenario_info['sim_info']['scenario_out_dir']
                     plot_args = {
                         'label': scenario_info['name'].replace("_", " ").upper(),
                         'color': colors[scenario]
-<<<<<<< HEAD
                         'color': colors[scenario]
-=======
->>>>>>> f2250df7
                     }
                     # To generate plots comparing the refinement levels
                     scenario_legend_entry = self._add_scenario_level_plots(axs, scenario_info['name'], scenario_info.get('exp_data', None), case_info['mesh_files'], scenario_out_dir, **plot_args)
@@ -200,27 +192,19 @@
                 niceplots.save_figs(fig, fig_name, ["png"], format_kwargs={"png": {"dpi": 400}}, bbox_inches="tight")
 
     def custom_compare(self, custom_compare_info: dict, plt_name: str):
-<<<<<<< HEAD
-    def custom_compare(self, custom_compare_info: dict, plt_name: str):
-=======
->>>>>>> f2250df7
         """
         Generates a combined plot comparing specific scenarios across hierarchies and cases.
 
+        This method creates a figure with two subplots: one for C<sub>L</sub> vs Alpha and another for C<sub>D</sub> vs Alpha.
         This method creates a figure with two subplots: one for C<sub>L</sub> vs Alpha and another for C<sub>D</sub> vs Alpha.
         It overlays selected scenarios (across different cases and hierarchies) and creates a shared legend
         to highlight which scenario each marker represents.
 
         Inputs
-<<<<<<< HEAD
-        Inputs
-=======
->>>>>>> f2250df7
         -------
         - **custom_compare_info**: dict  
             A dictionary defining the scenarios to be compared.  
             The structure of the dictionary should be:
-<<<<<<< HEAD
 
             .. code:: python
 
@@ -233,18 +217,6 @@
                     }
                 }
             
-=======
-            ```python
-            {
-                "hierarchy_name": {
-                    "case_name": {
-                        "scenarios": ["scenario_name_1", "scenario_name_2"],
-                        "mesh_files": ["mesh_level_1", "mesh_level_2"]  # Optional
-                    }
-                }
-            }
-            ```
->>>>>>> f2250df7
             - *hierarchy_name*: str  
                 Name of the hierarchy the scenario belongs to.
             - *case_name*: str  
